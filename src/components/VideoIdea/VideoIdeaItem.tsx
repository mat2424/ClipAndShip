
<<<<<<< HEAD
import { ExternalLink, Eye, Upload, Check, X, PlayCircle } from "lucide-react";
import { Button } from "@/components/ui/button";
import { VideoIdeaStatusBadge } from "./VideoIdeaStatusBadge";
import { useState } from "react";
import { supabase } from "@/integrations/supabase/client";
import { useToast } from "@/hooks/use-toast";
=======
import { useState } from "react";
import { ExternalLink, Eye, Upload, Check, X, PlayCircle } from "lucide-react";
import { Button } from "@/components/ui/button";
import { VideoIdeaStatusBadge } from "./VideoIdeaStatusBadge";
import { Input } from "@/components/ui/input";
import { supabase } from "@/integrations/supabase/client";
import { useToast } from "@/hooks/use-toast";
import { ExpandableCaption } from "@/components/ExpandableCaption";
import { UserPlanDisplay } from "@/components/UserPlanDisplay";
import { useSocialTokens } from "@/hooks/useSocialTokens";
>>>>>>> 04f9dcf4

interface VideoIdea {
  id: string;
  idea_text: string;
  selected_platforms: string[];
  status: string;
  approval_status: string;
  video_url: string | null;
  preview_video_url: string | null;
  youtube_link: string | null;
  instagram_link: string | null;
  tiktok_link: string | null;
  rejected_reason: string | null;
  created_at: string;
  caption?: string | null;
  youtube_title?: string | null;
  tiktok_title?: string | null;
  instagram_title?: string | null;
  upload_status?: { [platform: string]: string } | null;
  upload_progress?: { [platform: string]: number } | null;
  upload_errors?: { [platform: string]: string } | null;
}

interface VideoIdeaItemProps {
  idea: VideoIdea;
  onPreviewClick: (idea: VideoIdea) => void;
<<<<<<< HEAD
  onApprovalChange?: () => void;
=======
  onApprovalChange: () => void;
>>>>>>> 04f9dcf4
}

const getPlatformLinks = (idea: VideoIdea) => {
  const links = [];
  if (idea.youtube_link) links.push({ platform: 'YouTube', url: idea.youtube_link });
  if (idea.instagram_link) links.push({ platform: 'Instagram', url: idea.instagram_link });
  if (idea.tiktok_link) links.push({ platform: 'TikTok', url: idea.tiktok_link });
  return links;
};

const getStatusDisplay = (idea: VideoIdea) => {
  if (idea.status === 'pending') return 'Generating...';
  if (idea.approval_status === 'ready_for_approval') return 'Completed';
  if (idea.approval_status === 'approved' || idea.status === 'publishing') return 'Publishing...';
  if (idea.approval_status === 'published') return 'Published';
  if (idea.approval_status === 'rejected') return 'Rejected';
  return 'Processing...';
};

const shouldShowPublishButton = (idea: VideoIdea) => {
  return idea.approval_status === 'ready_for_approval' && idea.video_url;
};

<<<<<<< HEAD
const shouldShowApprovalButtons = (idea: VideoIdea) => {
  return idea.approval_status === 'ready_for_approval' && idea.video_url;
};

const getVideoUrl = (idea: VideoIdea) => {
  return idea.video_url || idea.preview_video_url;
};

export const VideoIdeaItem = ({ idea, onPreviewClick, onApprovalChange }: VideoIdeaItemProps) => {
  const [isSubmitting, setIsSubmitting] = useState(false);
  const [showVideo, setShowVideo] = useState(false);
  const { toast } = useToast();

  const handleApproval = async (approved: boolean) => {
    setIsSubmitting(true);
    try {
      const { error } = await supabase.functions.invoke('approve-video', {
        body: {
          video_idea_id: idea.id,
          approved: approved,
          rejection_reason: approved ? null : 'Rejected by user',
=======
const shouldShowInlineApproval = (idea: VideoIdea) => {
  return idea.approval_status === 'ready_for_approval' && idea.video_url;
};

export const VideoIdeaItem = ({ idea, onPreviewClick, onApprovalChange }: VideoIdeaItemProps) => {
  const [isSubmitting, setIsSubmitting] = useState(false);
  const [showVideo, setShowVideo] = useState(false);
  const [showRejectInput, setShowRejectInput] = useState(false);
  const [rejectionReason, setRejectionReason] = useState("");
  const { toast } = useToast();
  const { connectedAccounts } = useSocialTokens();

  const videoUrl = idea.video_url || idea.preview_video_url;

  const handleApprove = async () => {
    // Check if user has connected at least one social account
    if (connectedAccounts.length === 0) {
      toast({
        title: "No Social Accounts Connected",
        description: "Please connect at least one social media account before approving videos.",
        variant: "destructive",
      });
      return;
    }

    setIsSubmitting(true);
    try {
      // Build social accounts object with OAuth tokens
      const socialAccounts: Record<string, any> = {};
      idea.selected_platforms.forEach(platform => {
        const token = connectedAccounts.find(t => t.platform === platform.toLowerCase());
        if (token) {
          socialAccounts[platform.toLowerCase()] = {
            access_token: token.access_token,
            refresh_token: token.refresh_token,
            expires_at: token.expires_at
          };
        }
      });

      console.log('Sending approval with social accounts:', socialAccounts);

      const { error } = await supabase.functions.invoke('approve-video', {
        body: {
          video_idea_id: idea.id,
          approved: true,
          social_accounts: socialAccounts,
>>>>>>> 04f9dcf4
          selected_platforms: idea.selected_platforms
        }
      });

      if (error) throw error;

      toast({
<<<<<<< HEAD
        title: approved ? "Video Approved!" : "Video Rejected",
        description: approved
          ? "Your video is now being published to your selected platforms."
          : "The video has been rejected and will not be published.",
      });

      if (onApprovalChange) {
        onApprovalChange();
      }
    } catch (error) {
      console.error('Error processing approval:', error);
      toast({
        title: "Error",
        description: "Failed to process approval. Please try again.",
=======
        title: "Video Approved!",
        description: "Your video is now being published to your selected platforms.",
      });

      onApprovalChange();
    } catch (error) {
      console.error('Error approving video:', error);
      toast({
        title: "Error",
        description: "Failed to approve video. Please try again.",
>>>>>>> 04f9dcf4
        variant: "destructive",
      });
    } finally {
      setIsSubmitting(false);
    }
  };
<<<<<<< HEAD
=======

  const handleReject = async () => {
    setIsSubmitting(true);
    try {
      const { error } = await supabase.functions.invoke('approve-video', {
        body: {
          video_idea_id: idea.id,
          approved: false,
          rejection_reason: rejectionReason || "Not satisfied with the result",
          selected_platforms: idea.selected_platforms
        }
      });

      if (error) throw error;

      toast({
        title: "Video Rejected",
        description: "The video has been rejected and will not be published.",
      });

      onApprovalChange();
      setShowRejectInput(false);
      setRejectionReason("");
    } catch (error) {
      console.error('Error rejecting video:', error);
      toast({
        title: "Error",
        description: "Failed to reject video. Please try again.",
        variant: "destructive",
      });
    } finally {
      setIsSubmitting(false);
    }
  };

>>>>>>> 04f9dcf4
  return (
    <div className="p-6 md:p-8 bg-cool-turquoise overflow-hidden border-b border-cool-gray/20">
      {/* Plan Display and Status Header */}
      <div className="flex justify-between items-center mb-4">
        <UserPlanDisplay />
        <div className="flex gap-2 items-center flex-shrink-0">
          <span className="text-xs md:text-sm px-2 py-1 rounded-full bg-blue-100 text-blue-800 whitespace-nowrap">
            {getStatusDisplay(idea)}
          </span>
<<<<<<< HEAD

          {/* Approval Buttons for ready_for_approval status */}
          {shouldShowApprovalButtons(idea) && (
            <>
              <Button
                size="sm"
                onClick={() => handleApproval(true)}
                disabled={isSubmitting}
                className="bg-green-600 hover:bg-green-700 text-white"
              >
                <Check className="w-3 h-3 mr-1" />
                Approve
              </Button>
              <Button
                size="sm"
                onClick={() => handleApproval(false)}
                disabled={isSubmitting}
                variant="destructive"
              >
                <X className="w-3 h-3 mr-1" />
                Reject
              </Button>
            </>
          )}

=======
        </div>
      </div>
      {/* Inline Approval Buttons */}
      {shouldShowInlineApproval(idea) && (
        <div className="mb-4 flex gap-2 items-center">
          <Button
            onClick={handleApprove}
            disabled={isSubmitting}
            className="bg-green-600 hover:bg-green-700 text-white"
            size="sm"
          >
            <Check className="w-4 h-4 mr-1" />
            {isSubmitting ? "Approving..." : "Approve"}
          </Button>
          
          <Button
            onClick={() => setShowRejectInput(!showRejectInput)}
            disabled={isSubmitting}
            variant="outline"
            className="text-red-600 hover:text-red-700 hover:bg-red-50 border-red-300"
            size="sm"
          >
            <X className="w-4 h-4 mr-1" />
            Reject
          </Button>

          {videoUrl && (
            <Button
              onClick={() => setShowVideo(!showVideo)}
              variant="outline"
              size="sm"
              className="ml-2"
            >
              <PlayCircle className="w-4 h-4 mr-1" />
              {showVideo ? "Hide Video" : "Show Video"}
            </Button>
          )}
        </div>
      )}

      {/* Rejection Reason Input */}
      {showRejectInput && (
        <div className="mb-4 flex gap-2 items-center">
          <Input
            value={rejectionReason}
            onChange={(e) => setRejectionReason(e.target.value)}
            placeholder="Reason for rejection (optional)"
            className="flex-1"
          />
          <Button
            onClick={handleReject}
            disabled={isSubmitting}
            variant="destructive"
            size="sm"
          >
            {isSubmitting ? "Rejecting..." : "Confirm Reject"}
          </Button>
          <Button
            onClick={() => {
              setShowRejectInput(false);
              setRejectionReason("");
            }}
            variant="outline"
            size="sm"
          >
            Cancel
          </Button>
        </div>
      )}

      {/* Video Preview */}
      {showVideo && videoUrl && (
        <div className="mb-4">
          <div className="bg-black rounded-lg overflow-hidden">
            <video
              src={videoUrl}
              controls
              className="w-full max-h-96 object-contain"
            >
              Your browser does not support the video tag.
            </video>
          </div>
        </div>
      )}

      <div className="flex justify-between items-start mb-4">
        <p className="flex-1 mr-4 text-cool-charcoal font-semibold text-lg md:text-2xl text-left break-words hyphens-auto leading-tight">
          {idea.idea_text}
        </p>
        <div className="flex gap-2 items-center flex-shrink-0">
>>>>>>> 04f9dcf4
          {/* Preview Button for old approval system */}
          {idea.approval_status === 'preview_ready' && idea.preview_video_url && (
            <Button
              size="sm"
              onClick={() => onPreviewClick(idea)}
              className="bg-blue-600 hover:bg-blue-700 text-white"
            >
              <Eye className="w-3 h-3 mr-1" />
              Review
            </Button>
          )}

<<<<<<< HEAD
          {/* Show Video Toggle Button */}
          {getVideoUrl(idea) && (
=======
          {/* Publish Button for new approval workflow - only show if inline approval not available */}
          {shouldShowPublishButton(idea) && !shouldShowInlineApproval(idea) && (
>>>>>>> 04f9dcf4
            <Button
              size="sm"
              onClick={() => setShowVideo(!showVideo)}
              variant="outline"
            >
              <PlayCircle className="w-3 h-3 mr-1" />
              {showVideo ? 'Hide' : 'Show'} Video
            </Button>
          )}
        </div>
      </div>
      
      <div className="flex flex-wrap gap-1 mb-4 overflow-hidden">
        {idea.selected_platforms.map((platform) => (
          <span key={platform} className="bg-blue-100 text-blue-800 px-2 py-1 rounded text-xs md:text-sm whitespace-nowrap">
            {platform}
          </span>
        ))}
      </div>

      {/* Video Preview Section */}
      {showVideo && getVideoUrl(idea) && (
        <div className="mb-4 bg-black rounded-lg overflow-hidden">
          <video
            src={getVideoUrl(idea)}
            controls
            className="w-full max-h-96"
            poster="/placeholder.svg"
          >
            Your browser does not support the video tag.
          </video>
        </div>
      )}
      
      {/* Expandable Caption */}
      {idea.caption && (
        <div className="mb-4">
          <p className="text-sm font-medium text-black mb-2">Caption:</p>
          <ExpandableCaption 
            caption={idea.caption} 
            videoId={idea.id}
            onUpdate={() => {/* Caption updated, could refresh if needed */}}
          />
        </div>
      )}
      
      {/* Rejection Reason */}
      {idea.approval_status === 'rejected' && idea.rejected_reason && (
        <div className="mb-4">
          <p className="text-xs text-red-600 bg-red-50 p-3 rounded">
            <strong className="text-xs text-black">Rejection reason:</strong> {idea.rejected_reason}
          </p>
        </div>
      )}

      {/* Video file link */}
      {idea.video_url && (
        <div className="mb-4">
          <a
            href={idea.video_url}
            target="_blank"
            rel="noopener noreferrer"
            className="inline-flex items-center gap-1 text-blue-600 hover:text-blue-800 text-sm"
          >
            <ExternalLink className="h-3 w-3" />
            View Video File
          </a>
        </div>
      )}

      {/* Upload Progress */}
      {idea.upload_status && Object.keys(idea.upload_status).length > 0 && (
        <div className="mb-4">
          <p className="text-xs text-gray-500 mb-2">Upload Progress:</p>
          <div className="space-y-2">
            {Object.entries(idea.upload_status).map(([platform, status]) => (
              <div key={platform} className="flex items-center justify-between text-sm bg-gray-50 p-3 rounded">
                 <span className="capitalize text-cool-charcoal font-medium truncate max-w-[80px] md:max-w-none">{platform}</span>
                 <div className="flex items-center space-x-2 flex-shrink-0">
                   {status === 'uploading' && (
                     <div className="flex items-center space-x-1">
                       <div className="w-4 h-4 border-2 border-blue-600 border-t-transparent rounded-full animate-spin flex-shrink-0"></div>
                       <span className="text-blue-600 text-xs md:text-sm whitespace-nowrap">Uploading...</span>
                     </div>
                   )}
                   {status === 'completed' && (
                     <span className="text-green-600 font-medium text-xs md:text-sm whitespace-nowrap">✓ Completed</span>
                   )}
                   {status === 'failed' && (
                     <div className="flex items-center space-x-1">
                       <span className="text-red-600 font-medium text-xs md:text-sm whitespace-nowrap">✗ Failed</span>
                       {idea.upload_errors?.[platform] && (
                         <span className="text-xs text-red-500 truncate max-w-[60px]">({idea.upload_errors[platform]})</span>
                       )}
                     </div>
                   )}
                   {status === 'pending' && (
                     <span className="text-gray-500 text-xs md:text-sm whitespace-nowrap">Pending</span>
                   )}
                 </div>
              </div>
            ))}
          </div>
        </div>
      )}

      {/* Platform links */}
      {getPlatformLinks(idea).length > 0 && (
        <div className="mb-4">
          <p className="text-xs text-gray-500 mb-1">Platform Links:</p>
          <div className="flex flex-wrap gap-2">
            {getPlatformLinks(idea).map((link) => (
              <a
                key={link.platform}
                href={link.url}
                target="_blank"
                rel="noopener noreferrer"
                className="inline-flex items-center gap-1 text-blue-600 hover:text-blue-800 text-xs bg-blue-50 px-2 py-1 rounded"
              >
                <ExternalLink className="h-3 w-3" />
                {link.platform}
              </a>
            ))}
          </div>
        </div>
      )}

      <div className="text-xs text-cool-charcoal">
        {new Date(idea.created_at).toLocaleDateString()}
      </div>
    </div>
  );
};<|MERGE_RESOLUTION|>--- conflicted
+++ resolved
@@ -1,12 +1,4 @@
 
-<<<<<<< HEAD
-import { ExternalLink, Eye, Upload, Check, X, PlayCircle } from "lucide-react";
-import { Button } from "@/components/ui/button";
-import { VideoIdeaStatusBadge } from "./VideoIdeaStatusBadge";
-import { useState } from "react";
-import { supabase } from "@/integrations/supabase/client";
-import { useToast } from "@/hooks/use-toast";
-=======
 import { useState } from "react";
 import { ExternalLink, Eye, Upload, Check, X, PlayCircle } from "lucide-react";
 import { Button } from "@/components/ui/button";
@@ -17,7 +9,6 @@
 import { ExpandableCaption } from "@/components/ExpandableCaption";
 import { UserPlanDisplay } from "@/components/UserPlanDisplay";
 import { useSocialTokens } from "@/hooks/useSocialTokens";
->>>>>>> 04f9dcf4
 
 interface VideoIdea {
   id: string;
@@ -44,11 +35,7 @@
 interface VideoIdeaItemProps {
   idea: VideoIdea;
   onPreviewClick: (idea: VideoIdea) => void;
-<<<<<<< HEAD
-  onApprovalChange?: () => void;
-=======
   onApprovalChange: () => void;
->>>>>>> 04f9dcf4
 }
 
 const getPlatformLinks = (idea: VideoIdea) => {
@@ -72,29 +59,6 @@
   return idea.approval_status === 'ready_for_approval' && idea.video_url;
 };
 
-<<<<<<< HEAD
-const shouldShowApprovalButtons = (idea: VideoIdea) => {
-  return idea.approval_status === 'ready_for_approval' && idea.video_url;
-};
-
-const getVideoUrl = (idea: VideoIdea) => {
-  return idea.video_url || idea.preview_video_url;
-};
-
-export const VideoIdeaItem = ({ idea, onPreviewClick, onApprovalChange }: VideoIdeaItemProps) => {
-  const [isSubmitting, setIsSubmitting] = useState(false);
-  const [showVideo, setShowVideo] = useState(false);
-  const { toast } = useToast();
-
-  const handleApproval = async (approved: boolean) => {
-    setIsSubmitting(true);
-    try {
-      const { error } = await supabase.functions.invoke('approve-video', {
-        body: {
-          video_idea_id: idea.id,
-          approved: approved,
-          rejection_reason: approved ? null : 'Rejected by user',
-=======
 const shouldShowInlineApproval = (idea: VideoIdea) => {
   return idea.approval_status === 'ready_for_approval' && idea.video_url;
 };
@@ -142,7 +106,6 @@
           video_idea_id: idea.id,
           approved: true,
           social_accounts: socialAccounts,
->>>>>>> 04f9dcf4
           selected_platforms: idea.selected_platforms
         }
       });
@@ -150,22 +113,6 @@
       if (error) throw error;
 
       toast({
-<<<<<<< HEAD
-        title: approved ? "Video Approved!" : "Video Rejected",
-        description: approved
-          ? "Your video is now being published to your selected platforms."
-          : "The video has been rejected and will not be published.",
-      });
-
-      if (onApprovalChange) {
-        onApprovalChange();
-      }
-    } catch (error) {
-      console.error('Error processing approval:', error);
-      toast({
-        title: "Error",
-        description: "Failed to process approval. Please try again.",
-=======
         title: "Video Approved!",
         description: "Your video is now being published to your selected platforms.",
       });
@@ -176,15 +123,12 @@
       toast({
         title: "Error",
         description: "Failed to approve video. Please try again.",
->>>>>>> 04f9dcf4
         variant: "destructive",
       });
     } finally {
       setIsSubmitting(false);
     }
   };
-<<<<<<< HEAD
-=======
 
   const handleReject = async () => {
     setIsSubmitting(true);
@@ -220,7 +164,6 @@
     }
   };
 
->>>>>>> 04f9dcf4
   return (
     <div className="p-6 md:p-8 bg-cool-turquoise overflow-hidden border-b border-cool-gray/20">
       {/* Plan Display and Status Header */}
@@ -230,33 +173,6 @@
           <span className="text-xs md:text-sm px-2 py-1 rounded-full bg-blue-100 text-blue-800 whitespace-nowrap">
             {getStatusDisplay(idea)}
           </span>
-<<<<<<< HEAD
-
-          {/* Approval Buttons for ready_for_approval status */}
-          {shouldShowApprovalButtons(idea) && (
-            <>
-              <Button
-                size="sm"
-                onClick={() => handleApproval(true)}
-                disabled={isSubmitting}
-                className="bg-green-600 hover:bg-green-700 text-white"
-              >
-                <Check className="w-3 h-3 mr-1" />
-                Approve
-              </Button>
-              <Button
-                size="sm"
-                onClick={() => handleApproval(false)}
-                disabled={isSubmitting}
-                variant="destructive"
-              >
-                <X className="w-3 h-3 mr-1" />
-                Reject
-              </Button>
-            </>
-          )}
-
-=======
         </div>
       </div>
       {/* Inline Approval Buttons */}
@@ -347,7 +263,6 @@
           {idea.idea_text}
         </p>
         <div className="flex gap-2 items-center flex-shrink-0">
->>>>>>> 04f9dcf4
           {/* Preview Button for old approval system */}
           {idea.approval_status === 'preview_ready' && idea.preview_video_url && (
             <Button
@@ -360,20 +275,15 @@
             </Button>
           )}
 
-<<<<<<< HEAD
-          {/* Show Video Toggle Button */}
-          {getVideoUrl(idea) && (
-=======
           {/* Publish Button for new approval workflow - only show if inline approval not available */}
           {shouldShowPublishButton(idea) && !shouldShowInlineApproval(idea) && (
->>>>>>> 04f9dcf4
             <Button
               size="sm"
-              onClick={() => setShowVideo(!showVideo)}
-              variant="outline"
+              onClick={() => onPreviewClick(idea)}
+              className="bg-green-600 hover:bg-green-700 text-white"
             >
-              <PlayCircle className="w-3 h-3 mr-1" />
-              {showVideo ? 'Hide' : 'Show'} Video
+              <Upload className="w-3 h-3 mr-1" />
+              Publish Video
             </Button>
           )}
         </div>
@@ -386,20 +296,6 @@
           </span>
         ))}
       </div>
-
-      {/* Video Preview Section */}
-      {showVideo && getVideoUrl(idea) && (
-        <div className="mb-4 bg-black rounded-lg overflow-hidden">
-          <video
-            src={getVideoUrl(idea)}
-            controls
-            className="w-full max-h-96"
-            poster="/placeholder.svg"
-          >
-            Your browser does not support the video tag.
-          </video>
-        </div>
-      )}
       
       {/* Expandable Caption */}
       {idea.caption && (
