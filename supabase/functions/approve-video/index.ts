--- conflicted
+++ resolved
@@ -84,26 +84,6 @@
 
       if (updateError) throw updateError;
 
-<<<<<<< HEAD
-      // Trigger publishing workflow via N8N webhook
-      const webhookUrl = Deno.env.get("VIDEO_GENERATION_WEBHOOK_URL");
-      if (webhookUrl) {
-        const publishPayload: any = {
-          phase: 'publish',
-          video_idea_id: video_idea_id,
-          video_idea: videoIdea.idea_text,
-          selected_platforms: selected_platforms || videoIdea.selected_platforms,
-          video_url: videoIdea.video_url || videoIdea.preview_video_url,
-          approved: true,
-          user_email: userEmail
-        };
-
-        // Add social accounts if provided (new workflow)
-        if (social_accounts) {
-          publishPayload.social_accounts = social_accounts;
-          console.log('Sending social accounts to n8n:', Object.keys(social_accounts));
-        }
-=======
       // Check user tier before processing uploads
       const { data: profile, error: profileError } = await supabase
         .from('profiles')
@@ -115,7 +95,6 @@
         console.error('Profile fetch error:', profileError);
         throw new Error('User profile not found');
       }
->>>>>>> 04f9dcf4
 
       // Filter platforms based on user tier
       let allowedPlatforms = selected_platforms || videoIdea.selected_platforms;
@@ -152,6 +131,7 @@
         video_url: videoIdea.video_url,
         selected_platforms: allowedPlatforms,
         social_accounts: social_accounts || {},
+        user_email: userEmail,
         video_data: {
           id: videoIdea.id,
           idea_text: videoIdea.idea_text,
