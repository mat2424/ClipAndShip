
import { serve } from "https://deno.land/std@0.168.0/http/server.ts";
import { createClient } from 'https://esm.sh/@supabase/supabase-js@2';

const corsHeaders = {
  'Access-Control-Allow-Origin': '*',
  'Access-Control-Allow-Headers': 'authorization, x-client-info, apikey, content-type',
};

serve(async (req) => {
  if (req.method === 'OPTIONS') {
    return new Response('ok', { headers: corsHeaders });
  }

  try {
    // Get the user from the authorization header
    const authHeader = req.headers.get('Authorization');
    let userEmail = null;

    if (authHeader) {
      const supabaseClient = createClient(
        Deno.env.get("SUPABASE_URL") ?? "",
        Deno.env.get("SUPABASE_ANON_KEY") ?? ""
      );

      const { data: { user }, error: userError } = await supabaseClient.auth.getUser(
        authHeader.replace('Bearer ', '')
      );

      if (!userError && user) {
        userEmail = user.email;
        console.log('🔐 User email retrieved:', userEmail);
      }
    }

    const {
      phase,
      video_idea_id,
      video_idea,
      selected_platforms,
      upload_targets,
      social_accounts,
      use_ai_voice,
      preview_video_url,
      voice_file_url
    } = await req.json();

    console.log(`🎬 N8N Webhook called for ${phase} phase`, {
      video_idea_id,
      video_idea: video_idea?.substring(0, 50) + '...',
      selected_platforms: selected_platforms || upload_targets,
      social_accounts_provided: !!social_accounts,
      phase
    });

    // Get the webhook URL from environment
    const webhookUrl = Deno.env.get("VIDEO_GENERATION_WEBHOOK_URL");
    if (!webhookUrl) {
      throw new Error("VIDEO_GENERATION_WEBHOOK_URL not configured");
    }

    // Get the test API key from environment
    const testApiKey = Deno.env.get("TEST_API_KEY");

    // Prepare the payload based on the phase
    let payload;
    if (phase === 'preview') {
      // Phase 1: Generate preview with social account info
      payload = {
        phase: 'preview',
        video_idea_id,
        video_idea,
        upload_targets: upload_targets || selected_platforms, // Support both formats
        selected_platforms: selected_platforms || upload_targets,
        social_accounts: social_accounts || {},
        use_ai_voice: use_ai_voice || true,
        voice_file_url: voice_file_url || null,
<<<<<<< HEAD
        user_email: userEmail
=======
        test_api_key: testApiKey // Include the test API key
>>>>>>> 04f9dcf4
      };
    } else if (phase === 'publish') {
      // Phase 2: Publish to platforms with tokens
      payload = {
        phase: 'publish',
        video_idea_id,
        video_idea,
        upload_targets: upload_targets || selected_platforms,
        selected_platforms: selected_platforms || upload_targets,
        social_accounts: social_accounts || {},
        preview_video_url,
        user_email: userEmail
      };
    } else {
      throw new Error(`Invalid phase: ${phase}. Must be 'preview' or 'publish'`);
    }

    console.log("🚀 Calling N8N webhook:", webhookUrl);
    console.log("📦 Payload:", JSON.stringify(payload, null, 2));

    // Call the N8N webhook
    const response = await fetch(webhookUrl, {
      method: 'POST',
      headers: {
        'Content-Type': 'application/json',
      },
      body: JSON.stringify(payload),
    });

    if (!response.ok) {
      const errorText = await response.text();
      console.error(`❌ N8N webhook failed (${response.status}):`, errorText);
      throw new Error(`N8N webhook failed with status: ${response.status} - ${errorText}`);
    }

    const responseData = await response.json();
    console.log("✅ N8N webhook success:", responseData);

    return new Response(
      JSON.stringify(responseData),
      { 
        status: 200, 
        headers: { ...corsHeaders, 'Content-Type': 'application/json' } 
      }
    );

  } catch (error) {
    console.error("💥 Error in call-n8n-webhook:", error);
    
    return new Response(
      JSON.stringify({ 
        error: 'Webhook call failed', 
        details: error.message 
      }),
      { 
        status: 500, 
        headers: { ...corsHeaders, 'Content-Type': 'application/json' } 
      }
    );
  }
});<|MERGE_RESOLUTION|>--- conflicted
+++ resolved
@@ -75,11 +75,8 @@
         social_accounts: social_accounts || {},
         use_ai_voice: use_ai_voice || true,
         voice_file_url: voice_file_url || null,
-<<<<<<< HEAD
-        user_email: userEmail
-=======
+        user_email: userEmail,
         test_api_key: testApiKey // Include the test API key
->>>>>>> 04f9dcf4
       };
     } else if (phase === 'publish') {
       // Phase 2: Publish to platforms with tokens
